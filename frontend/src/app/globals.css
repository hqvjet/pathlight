@tailwind base;
@tailwind components;
@tailwind utilities;

/* Custom component styles */
.input-field {
  width: 100%;
  padding: 12px 16px;
  border: 1px solid #d1d5db;
  border-radius: 8px;
  font-size: 14px;
  outline: none;
  transition: all 0.2s;
}

.input-field:focus {
  border-color: transparent;
  box-shadow: 0 0 0 2px #f97316;
}

.btn-primary {
  width: 100%;
  background-color: #1f2937;
  color: white;
  padding: 14px 16px;
  border-radius: 8px;
  font-weight: 600;
  font-size: 15px;
  transition: all 0.2s;
  border: none;
  cursor: pointer;
  outline: none;
}

.btn-primary:hover {
  background-color: #111827;
}

.btn-primary:focus {
  box-shadow: 0 0 0 2px #1f2937, 0 0 0 4px rgba(31, 41, 55, 0.1);
}

/* Custom animations */
.animate-fade-in {
  animation: fadeIn 0.6s ease-out;
}

.animate-slide-up {
  animation: slideUp 0.6s ease-out;
}

.text-responsive-lg {
  font-size: 1.5rem;
}

@media (min-width: 640px) {
  .text-responsive-lg {
    font-size: 1.875rem;
  }
}

<<<<<<< HEAD
body {
  background: var(--background);
  color: var(--foreground);
  font-family: Arial, Helvetica, sans-serif;
}

/* Error page animations */
@keyframes bounce-slow {
  0%, 20%, 50%, 80%, 100% {
    transform: translateY(0);
  }
  40% {
    transform: translateY(-10px);
  }
  60% {
    transform: translateY(-5px);
  }
}

.animate-bounce-slow {
  animation: bounce-slow 2s infinite;
}

/* Floating elements animation */
@keyframes float {
  0%, 100% {
    transform: translateY(0px);
  }
  50% {
    transform: translateY(-10px);
  }
}

.animate-float {
  animation: float 3s ease-in-out infinite;
}

/* Character shrugging animation */
@keyframes shrug {
  0%, 100% {
    transform: rotate(0deg);
  }
  25% {
    transform: rotate(-5deg);
  }
  75% {
    transform: rotate(5deg);
  }
}

.animate-shrug {
  animation: shrug 2s ease-in-out infinite;
=======
@keyframes fadeIn {
  from {
    opacity: 0;
    transform: translateY(20px);
  }
  to {
    opacity: 1;
    transform: translateY(0);
  }
}

@keyframes slideUp {
  from {
    opacity: 0;
    transform: translateY(10px);
  }
  to {
    opacity: 1;
    transform: translateY(0);
  }
>>>>>>> 821b3d78
}<|MERGE_RESOLUTION|>--- conflicted
+++ resolved
@@ -59,11 +59,26 @@
   }
 }
 
-<<<<<<< HEAD
-body {
-  background: var(--background);
-  color: var(--foreground);
-  font-family: Arial, Helvetica, sans-serif;
+@keyframes fadeIn {
+  from {
+    opacity: 0;
+    transform: translateY(20px);
+  }
+  to {
+    opacity: 1;
+    transform: translateY(0);
+  }
+}
+
+@keyframes slideUp {
+  from {
+    opacity: 0;
+    transform: translateY(10px);
+  }
+  to {
+    opacity: 1;
+    transform: translateY(0);
+  }
 }
 
 /* Error page animations */
@@ -112,26 +127,4 @@
 
 .animate-shrug {
   animation: shrug 2s ease-in-out infinite;
-=======
-@keyframes fadeIn {
-  from {
-    opacity: 0;
-    transform: translateY(20px);
-  }
-  to {
-    opacity: 1;
-    transform: translateY(0);
-  }
-}
-
-@keyframes slideUp {
-  from {
-    opacity: 0;
-    transform: translateY(10px);
-  }
-  to {
-    opacity: 1;
-    transform: translateY(0);
-  }
->>>>>>> 821b3d78
 }