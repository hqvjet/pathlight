--- conflicted
+++ resolved
@@ -1,5 +1,4 @@
-<<<<<<< HEAD
-=======
+
 import pytest
 import sys
 import os
@@ -77,5 +76,4 @@
         assert controller is not None
         print("✅ File controller initialization successful")
     except Exception as e:
-        pytest.skip(f"File controller initialization failed: {e}")
->>>>>>> 8ec61628
+        pytest.skip(f"File controller initialization failed: {e}")