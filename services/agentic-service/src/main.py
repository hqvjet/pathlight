--- conflicted
+++ resolved
@@ -42,10 +42,18 @@
     allowed_extensions = {"docx", "pdf", "pptx"}
     file_contents = {}
 
-    for file in files:
-        extension = file.filename.split(".")[-1]
-        if extension not in allowed_extensions:
-            raise HTTPException(status_code=400, detail=f"File type not allowed: {file.filename}")
+
+@app.get("/debug/config")
+async def debug_config():
+    """Debug endpoint to check configuration (without sensitive data)"""
+    return {
+        "IS_LAMBDA": config.IS_LAMBDA,
+        "MAX_TOKENS_PER_CHUNK": config.MAX_TOKENS_PER_CHUNK,
+        "MAX_FILE_SIZE_MB": config.MAX_FILE_SIZE_MB,
+        "ALLOWED_FILE_EXTENSIONS": list(config.ALLOWED_FILE_EXTENSIONS),
+        "OPENAI_API_KEY_SET": bool(config.OPENAI_API_KEY),
+        "LOG_LEVEL": config.LOG_LEVEL,
+    }
 
         structured_content = extract_content_with_tags(file, extension)
         file_contents[file.filename] = structured_content
@@ -54,7 +62,6 @@
     for filename, content in file_contents.items():
         chunks.extend(split_into_chunks(content, source_info=filename))
 
-<<<<<<< HEAD
     embeddings = []
     for chunk in chunks:
         response = openai.Embedding.create(
@@ -67,19 +74,6 @@
             "chunk_text": chunk["chunk_text"],
             "source_info": chunk["source_info"]
         })
-=======
-@app.get("/debug/config")
-async def debug_config():
-    """Debug endpoint to check configuration (without sensitive data)"""
-    return {
-        "IS_LAMBDA": config.IS_LAMBDA,
-        "MAX_TOKENS_PER_CHUNK": config.MAX_TOKENS_PER_CHUNK,
-        "MAX_FILE_SIZE_MB": config.MAX_FILE_SIZE_MB,
-        "ALLOWED_FILE_EXTENSIONS": list(config.ALLOWED_FILE_EXTENSIONS),
-        "OPENAI_API_KEY_SET": bool(config.OPENAI_API_KEY),
-        "LOG_LEVEL": config.LOG_LEVEL,
-    }
->>>>>>> 8ec61628
 
     return {"embeddings": embeddings}
 
